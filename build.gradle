--- conflicted
+++ resolved
@@ -64,16 +64,8 @@
 				entry 'groovy-xml'
 			}
 
-<<<<<<< HEAD
-			dependency "io.reactivex.rxjava3:rxjava:3.1.2"
-			dependency "io.smallrye.reactive:mutiny:1.1.1"
-=======
-			dependency "io.reactivex:rxjava:1.3.8"
-			dependency "io.reactivex:rxjava-reactive-streams:1.2.1"
-			dependency "io.reactivex.rxjava2:rxjava:2.2.21"
 			dependency "io.reactivex.rxjava3:rxjava:3.1.3"
 			dependency "io.smallrye.reactive:mutiny:1.2.0"
->>>>>>> 14f24f43
 			dependency "io.projectreactor.tools:blockhound:1.0.6.RELEASE"
 
 			dependency "com.fasterxml:aalto-xml:1.3.0"
@@ -125,22 +117,14 @@
 			dependency "org.webjars:webjars-locator-core:0.48"
 			dependency "org.webjars:underscorejs:1.8.3"
 
-<<<<<<< HEAD
-			dependencySet(group: 'org.apache.tomcat', version: '10.0.12') {
-=======
-			dependencySet(group: 'org.apache.tomcat', version: '9.0.55') {
->>>>>>> 14f24f43
+			dependencySet(group: 'org.apache.tomcat', version: '10.0.13') {
 				entry 'tomcat-util'
 				entry('tomcat-websocket') {
 					exclude group: "org.apache.tomcat", name: "tomcat-servlet-api"
 					exclude group: "org.apache.tomcat", name: "tomcat-websocket-api"
 				}
 			}
-<<<<<<< HEAD
-			dependencySet(group: 'org.apache.tomcat.embed', version: '10.0.12') {
-=======
-			dependencySet(group: 'org.apache.tomcat.embed', version: '9.0.55') {
->>>>>>> 14f24f43
+			dependencySet(group: 'org.apache.tomcat.embed', version: '10.0.13') {
 				entry 'tomcat-embed-core'
 				entry 'tomcat-embed-websocket'
 			}
@@ -164,11 +148,7 @@
 			dependency 'org.apache.httpcomponents.core5:httpcore5-reactive:5.1.1'
 			dependency "org.eclipse.jetty:jetty-reactive-httpclient:3.0.4"
 
-<<<<<<< HEAD
-			dependency "org.jruby:jruby:9.3.1.0"
-=======
-			dependency "org.jruby:jruby:9.2.20.1"
->>>>>>> 14f24f43
+			dependency "org.jruby:jruby:9.3.2.0"
 			dependency "org.python:jython-standalone:2.7.1"
 			dependency "org.mozilla:rhino:1.7.11"
 
@@ -222,12 +202,6 @@
 			dependency "com.jayway.jsonpath:json-path:2.6.0"
 			dependency "org.bouncycastle:bcpkix-jdk15on:1.66"
 			dependency "com.jamonapi:jamon:2.82"
-<<<<<<< HEAD
-=======
-			dependency "joda-time:joda-time:2.10.13"
-			dependency "org.eclipse.persistence:org.eclipse.persistence.jpa:2.7.9"
-			dependency "org.javamoney:moneta:1.3"
->>>>>>> 14f24f43
 
 			dependency "javax.cache:cache-api:1.1.1"
 			dependency "javax.money:money-api:1.1"
